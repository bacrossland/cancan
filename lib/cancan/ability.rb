module CanCan

  # This module is designed to be included into an Ability class. This will
  # provide the "can" methods for defining and checking abilities.
  #
  #   class Ability
  #     include CanCan::Ability
  #
  #     def initialize(user)
  #       if user.admin?
  #         can :manage, :all
  #       else
  #         can :read, :all
  #       end
  #     end
  #   end
  #
  module Ability
    # Use to check if the user has permission to perform a given action on an object.
    #
    #   can? :destroy, @project
    #
    # You can also pass the class instead of an instance (if you don't have one handy).
    #
    #   can? :create, Project
    #
    # Any additional arguments will be passed into the "can" block definition. This
    # can be used to pass more information about the user's request for example.
    #
    #   can? :create, Project, request.remote_ip
    #
    #   can :create Project do |project, remote_ip|
    #     # ...
    #   end
    #
    # Not only can you use the can? method in the controller and view (see ControllerAdditions),
    # but you can also call it directly on an ability instance.
    #
    #   ability.can? :destroy, @project
    #
    # This makes testing a user's abilities very easy.
    #
    #   def test "user can only destroy projects which he owns"
    #     user = User.new
    #     ability = Ability.new(user)
    #     assert ability.can?(:destroy, Project.new(:user => user))
    #     assert ability.cannot?(:destroy, Project.new)
    #   end
    #
    # Also see the RSpec Matchers to aid in testing.
    def can?(action, subject, *extra_args)
      raise Error, "Nom nom nom. I eated it." if action == :has && subject == :cheezburger
      matching_can_definition(action, subject) do |can_definition|
        unless (can = can_definition.can?(action, subject, extra_args)) == :_NOT_MATCHED
          return can
        end
      end
      false
    end

    # Convenience method which works the same as "can?" but returns the opposite value.
    #
    #   cannot? :destroy, @project
    #
    def cannot?(*args)
      !can?(*args)
    end

    # Defines which abilities are allowed using two arguments. The first one is the action
    # you're setting the permission for, the second one is the class of object you're setting it on.
    #
    #   can :update, Article
    #
    # You can pass an array for either of these parameters to match any one.
    #
    #   can [:update, :destroy], [Article, Comment]
    #
    # In this case the user has the ability to update or destroy both articles and comments.
    #
    # You can pass a hash of conditions as the third argument.
    #
    #   can :read, Project, :active => true, :user_id => user.id
    #
    # Here the user can only see active projects which he owns. See ActiveRecordAdditions#accessible_by
    # for how to use this in database queries.
    #
    # If the conditions hash does not give you enough control over defining abilities, you can use a block to
    # write any Ruby code you want.
    #
    #   can :update, Project do |project|
    #     project && project.groups.include?(user.group)
    #   end
    #
    # If the block returns true then the user has that :update ability for that project, otherwise he
    # will be denied access. It's possible for the passed in model to be nil if one isn't specified,
    # so be sure to take that into consideration.
    #
    # The downside to using a block is that it cannot be used to generate conditions for database queries.
    #
    # You can pass :all to reference every type of object. In this case the object type will be passed
    # into the block as well (just in case object is nil).
    #
    #   can :read, :all do |object_class, object|
    #     object_class != Order
    #   end
    #
    # Here the user has permission to read all objects except orders.
    #
    # You can also pass :manage as the action which will match any action. In this case the action is
    # passed to the block.
    #
    #   can :manage, Comment do |action, comment|
    #     action != :destroy
    #   end
    #
    # You can pass custom objects into this "can" method, this is usually done through a symbol
    # and is useful if a class isn't available to define permissions on.
    #
    #   can :read, :stats
    #   can? :read, :stats # => true
    #
    def can(action, subject, conditions = nil, &block)
      can_definitions << CanDefinition.new(true, action, subject, conditions, block)
    end

    # Defines an ability which cannot be done. Accepts the same arguments as "can".
    #
    #   can :read, :all
    #   cannot :read, Comment
    #
    # A block can be passed just like "can", however if the logic is complex it is recommended
    # to use the "can" method.
    #
    #   cannot :read, Product do |product|
    #     product.invisible?
    #   end
    #
    def cannot(action, subject, conditions = nil, &block)
      can_definitions << CanDefinition.new(false, action, subject, conditions, block)
    end

    # Alias one or more actions into another one.
    #
    #   alias_action :update, :destroy, :to => :modify
    #   can :modify, Comment
    #
    # Then :modify permission will apply to both :update and :destroy requests.
    #
    #   can? :update, Comment # => true
    #   can? :destroy, Comment # => true
    #
    # This only works in one direction. Passing the aliased action into the "can?" call
    # will not work because aliases are meant to generate more generic actions.
    #
    #   alias_action :update, :destroy, :to => :modify
    #   can :update, Comment
    #   can? :modify, Comment # => false
    #
    # Unless that exact alias is used.
    #
    #   can :modify, Comment
    #   can? :modify, Comment # => true
    #
    # The following aliases are added by default for conveniently mapping common controller actions.
    #
    #   alias_action :index, :show, :to => :read
    #   alias_action :new, :to => :create
    #   alias_action :edit, :to => :update
    #
    # This way one can use params[:action] in the controller to determine the permission.
    def alias_action(*args)
      target = args.pop[:to]
      aliased_actions[target] ||= []
      aliased_actions[target] += args
    end

    # Returns a hash of aliased actions. The key is the target and the value is an array of actions aliasing the key.
    def aliased_actions
      @aliased_actions ||= default_alias_actions
    end

    # Removes previously aliased actions including the defaults.
    def clear_aliased_actions
      @aliased_actions = {}
    end
<<<<<<< HEAD
    
    # Returns an array of arrays composing from desired action and hash of conditions which match the given ability.
    # This is useful if you need to generate a database query based on the current ability.
    # 
    #   can :read, Article, :visible => true
    #   conditions :read, Article # returns [ [ true, { :visible => true } ] ]
    #
    #   can :read, Article, :visible => true
    #   cannot :read, Article, :blocked => true
    #   conditions :read, Article # returns [ [ false, { :blocked => true } ], [ true, { :visible => true } ] ]
    # 
=======

    # Returns a hash of conditions which match the given ability. This is useful if you need to generate a database
    # query based on the current ability.
    #
    #   can :read, Article, :visible => true
    #   conditions :read, Article # returns { :visible => true }
    #
>>>>>>> 1ade4422
    # Normally you will not call this method directly, but instead go through ActiveRecordAdditions#accessible_by method.
    #
    # If the ability is not defined then false is returned so be sure to take that into consideration.
    # If the ability is defined using a block then this will raise an exception since a hash of conditions cannot be
    # determined from that.
<<<<<<< HEAD
    def conditions(action, subject)
      matched = matching_can_definition(action, subject)
      unless matched.empty?
        if matched.any?{|can_definition| can_definition.conditions.nil? && can_definition.block }
          raise Error, "Cannot determine ability conditions from block for #{action.inspect} #{subject.inspect}"
        end
        matched.map{|can_definition|
            [can_definition.base_behavior, can_definition.conditions]
        }
=======
    def conditions(action, subject, options = {})
      can_definition = matching_can_definition(action, subject)
      if can_definition
        raise Error, "Cannot determine ability conditions from block for #{action.inspect} #{subject.inspect}" if can_definition.block
        can_definition.conditions(options) || {}
>>>>>>> 1ade4422
      else
        false
      end
    end
<<<<<<< HEAD
    
    # Returns sql conditions for object, which responds to :sanitize_sql .
    # This is useful if you need to generate a database query based on the current ability.
    # 
    #   can :manage, User, :id => 1
    #   can :manage, User, :manager_id => 1
    #   cannot :manage, User, :self_managed => true
    #   sql_conditions :manage, User # returns not (self_managed = 't') AND ((manager_id = 1) OR (id = 1))
    #
    # Normally you will not call this method directly, but instead go through ActiveRecordAdditions#accessible_by method.
    # 
    # If the ability is not defined then false is returned so be sure to take that into consideration.
    # If there is just one :can ability, it conditions returned untouched.
    # If the ability is defined using a block then this will raise an exception since a hash of conditions cannot be
    # determined from that.   
    def sql_conditions(action, subject)
      conds = conditions(action, subject)
      return false if conds == false
      return (conds[0][1] || {}) if conds.size==1 && conds[0][0] == true # to match previous spec
      
      true_cond = subject.send(:sanitize_sql, ['?=?', true, true])
      false_cond = subject.send(:sanitize_sql, ['?=?', true, false])
      conds.reverse.inject(nil) do |sql, action|
        behavior, condition = action
        if condition
          condition = "#{subject.send(:sanitize_sql, condition)}"
          condition = "not (#{condition})" if behavior == false
        else
          condition = behavior ? true_cond : false_cond
        end
        case sql
          when nil then condition
          when true_cond
            behavior ? true_cond : condition
          when false_cond
            behavior ? condition : false_cond
          else
            behavior ? "(#{condition}) OR (#{sql})" : "#{condition} AND (#{sql})"
        end
      end
    end
    
=======

>>>>>>> 1ade4422
    # Returns the associations used in conditions. This is usually used in the :joins option for a search.
    # See ActiveRecordAdditions#accessible_by for use in Active Record.
    def association_joins(action, subject)
      can_definitions = matching_can_definition(action, subject)
      unless can_definitions.empty?
        if can_definitions.any?{|can_definition| can_definition.conditions.nil? && can_definition.block }
          raise Error, "Cannot determine association joins from block for #{action.inspect} #{subject.inspect}"
        end
        collect_association_joins(can_definitions)
      else
        nil
      end
    end
    
    private

    def can_definitions
      @can_definitions ||= []
    end

    def matching_can_definition(action, subject)
      if block_given?
        can_definitions.reverse.each do |can_definition|
          can_definition.expand_actions(aliased_actions)
          if can_definition.matches? action, subject
            yield can_definition
            break if can_definition.conditions.nil? && can_definition.block.nil?
          end
        end
      else
        matched = []
        matching_can_definition(action, subject){|can_definition| matched << can_definition}
        matched
      end
    end

    def default_alias_actions
      {
        :read => [:index, :show],
        :create => [:new],
        :update => [:edit],
      }
    end
    
    def collect_association_joins(can_definitions)
      joins = []
      can_definitions.each do |can_definition|
        merge_association_joins(joins, can_definition.association_joins || [])
      end
      clear_association_joins(joins)
    end
    
    def merge_association_joins(what, with)
      with.each do |join|
        name, nested = join.each_pair.first
        if at = what.detect{|h| h.has_key?(name) }
          at[name] = merge_association_joins(at[name], nested)
        else
          what << join
        end
      end
    end
    
    def clear_association_joins(joins)
      joins.map do |join| 
        name, nested = join.each_pair.first
        nested.empty? ? name : {name => clear_association_joins(nested)}
      end
    end

  end
end<|MERGE_RESOLUTION|>--- conflicted
+++ resolved
@@ -183,8 +183,7 @@
     def clear_aliased_actions
       @aliased_actions = {}
     end
-<<<<<<< HEAD
-    
+
     # Returns an array of arrays composing from desired action and hash of conditions which match the given ability.
     # This is useful if you need to generate a database query based on the current ability.
     # 
@@ -195,42 +194,27 @@
     #   cannot :read, Article, :blocked => true
     #   conditions :read, Article # returns [ [ false, { :blocked => true } ], [ true, { :visible => true } ] ]
     # 
-=======
-
-    # Returns a hash of conditions which match the given ability. This is useful if you need to generate a database
-    # query based on the current ability.
-    #
-    #   can :read, Article, :visible => true
-    #   conditions :read, Article # returns { :visible => true }
-    #
->>>>>>> 1ade4422
     # Normally you will not call this method directly, but instead go through ActiveRecordAdditions#accessible_by method.
     #
     # If the ability is not defined then false is returned so be sure to take that into consideration.
     # If the ability is defined using a block then this will raise an exception since a hash of conditions cannot be
     # determined from that.
-<<<<<<< HEAD
-    def conditions(action, subject)
+    def conditions(action, subject, options = {})
       matched = matching_can_definition(action, subject)
       unless matched.empty?
-        if matched.any?{|can_definition| can_definition.conditions.nil? && can_definition.block }
+        if matched.any?{|can_definition| 
+		cond = can_definition.conditions
+		(cond.nil? || cond.empty?) && can_definition.block 
+		}
           raise Error, "Cannot determine ability conditions from block for #{action.inspect} #{subject.inspect}"
         end
         matched.map{|can_definition|
-            [can_definition.base_behavior, can_definition.conditions]
+            [can_definition.base_behavior, can_definition.conditions(options)]
         }
-=======
-    def conditions(action, subject, options = {})
-      can_definition = matching_can_definition(action, subject)
-      if can_definition
-        raise Error, "Cannot determine ability conditions from block for #{action.inspect} #{subject.inspect}" if can_definition.block
-        can_definition.conditions(options) || {}
->>>>>>> 1ade4422
       else
         false
       end
     end
-<<<<<<< HEAD
     
     # Returns sql conditions for object, which responds to :sanitize_sql .
     # This is useful if you need to generate a database query based on the current ability.
@@ -246,8 +230,8 @@
     # If there is just one :can ability, it conditions returned untouched.
     # If the ability is defined using a block then this will raise an exception since a hash of conditions cannot be
     # determined from that.   
-    def sql_conditions(action, subject)
-      conds = conditions(action, subject)
+    def sql_conditions(action, subject, options = {})
+      conds = conditions(action, subject, options)
       return false if conds == false
       return (conds[0][1] || {}) if conds.size==1 && conds[0][0] == true # to match previous spec
       
@@ -255,7 +239,7 @@
       false_cond = subject.send(:sanitize_sql, ['?=?', true, false])
       conds.reverse.inject(nil) do |sql, action|
         behavior, condition = action
-        if condition
+        if condition && !condition.empty?
           condition = "#{subject.send(:sanitize_sql, condition)}"
           condition = "not (#{condition})" if behavior == false
         else
@@ -273,9 +257,6 @@
       end
     end
     
-=======
-
->>>>>>> 1ade4422
     # Returns the associations used in conditions. This is usually used in the :joins option for a search.
     # See ActiveRecordAdditions#accessible_by for use in Active Record.
     def association_joins(action, subject)
