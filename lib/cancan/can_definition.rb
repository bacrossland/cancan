--- conflicted
+++ resolved
@@ -3,12 +3,8 @@
   # it holds the information about a "can" call made on Ability and provides
   # helpful methods to determine permission checking and conditions hash generation.
   class CanDefinition # :nodoc:
-<<<<<<< HEAD
     attr_reader :conditions, :block, :base_behavior, :definitive
-=======
     include ActiveSupport::Inflector
-    attr_reader :block
->>>>>>> 1ade4422
     
     # The first argument when initializing is the base_behavior which is a true/false
     # value. True for "can" and false for "cannot". The next two arguments are the action
@@ -57,7 +53,7 @@
 
     def association_joins(conditions = @conditions)
       joins = []
-      (conditions || []).each do |name, value|
+      conditions.each do |name, value|
         if value.kind_of? Hash
           nested = association_joins(value)
           if nested
