--- conflicted
+++ resolved
@@ -254,20 +254,11 @@
       #
       #     enable_authorization :unless => :devise_controller?
       #
-<<<<<<< HEAD
       def enable_authorization(options = {}, &block)
         before_filter(options.slice(:only, :except)) do |controller|
           break if options[:if] && !controller.send(options[:if])
           break if options[:unless] && controller.send(options[:unless])
           controller.authorize! controller.params[:action], controller.params[:controller]
-=======
-      def check_authorization(options = {})
-        self.after_filter(options.slice(:only, :except)) do |controller|
-          next if controller.instance_variable_defined?(:@_authorized)
-          next if options[:if] && !controller.send(options[:if])
-          next if options[:unless] && controller.send(options[:unless])
-          raise AuthorizationNotPerformed, "This action failed the check_authorization because it does not authorize_resource. Add skip_authorization_check to bypass this check."
->>>>>>> 1e89b31b
         end
         after_filter(options.slice(:only, :except)) do |controller|
           break if options[:if] && !controller.send(options[:if])
